import os
import pytest
<<<<<<< HEAD
import schnetpack.md.utils as mdutils
from schnetpack import Properties
=======

import schnetpack.md.utils.hdf5_data
import schnetpack.md.utils.md_units
from schnetpack import Structure
>>>>>>> 51abd309
from ase import units


@pytest.fixture
def hdf5_dataset():
    hdf5_path = os.path.join(
        os.path.dirname(os.path.realpath(__file__)), "data/test_simulation.hdf5"
    )
    return schnetpack.md.utils.hdf5_data.HDF5Loader(hdf5_path, load_properties=True)


def test_properties(hdf5_dataset):
    # Test general properties
    assert "energy" in hdf5_dataset.properties
    assert "forces" in hdf5_dataset.properties
    assert "dipole_moment" in hdf5_dataset.properties

    # energy
    # 1) check for general shape
    energy = hdf5_dataset.properties["energy"]
    assert energy.shape == (2, 1, 1, 1)
    # 2) Check for extraction
    energy = hdf5_dataset.get_property("energy")
    assert energy.shape == (2, 1)
    # 2) mol index
    energy = hdf5_dataset.get_property("energy", mol_idx=0)
    assert energy.shape == (2, 1)
    # 2) centroid index
    energy = hdf5_dataset.get_property("energy", replica_idx=0)
    assert energy.shape == (2, 1)

    # Other properties
    dipole_moment = hdf5_dataset.get_property("dipole_moment")
    assert dipole_moment.shape == (2, 3)

    forces = hdf5_dataset.get_property("forces")
    assert forces.shape == (2, 16, 3)


def test_molecule(hdf5_dataset):
    # Test molecule properties
    assert Properties.R in hdf5_dataset.properties
    assert Properties.Z in hdf5_dataset.properties
    assert "velocities" in hdf5_dataset.properties

    # Check positions
    positions = hdf5_dataset.get_positions()
    assert positions.shape == (2, 16, 3)

    # Check atom_types
    atom_types = hdf5_dataset.get_property(Properties.Z)
    assert atom_types.shape == (16,)

    # Check velocities
    velocities = hdf5_dataset.get_velocities()
    assert velocities.shape == (2, 16, 3)


@pytest.fixture
def unit_conversion():
    conversions = {
        "kcal / mol": units.kcal / units.Hartree / units.mol,
        "kcal/mol": units.kcal / units.Hartree / units.mol,
        "kcal / mol / Angstrom": units.kcal / units.Hartree / units.mol * units.Bohr,
        "kcal / mol / Angs": units.kcal / units.Hartree / units.mol * units.Bohr,
        "kcal / mol / A": units.kcal / units.Hartree / units.mol * units.Bohr,
        "kcal / mol / Bohr": units.kcal / units.Hartree / units.mol * units.Angstrom,
        "eV": units.eV / units.Ha,
        "Ha": 1.0,
        "Hartree": 1.0,
        0.57667: 0.57667,
    }
    return conversions


def test_unit_conversion(unit_conversion):
    for unit, factor in unit_conversion.items():
        assert (
            abs(schnetpack.md.utils.md_units.MDUnits.parse_mdunit(unit) - factor) < 1e-6
        )<|MERGE_RESOLUTION|>--- conflicted
+++ resolved
@@ -1,14 +1,11 @@
 import os
 import pytest
-<<<<<<< HEAD
-import schnetpack.md.utils as mdutils
+
 from schnetpack import Properties
-=======
 
 import schnetpack.md.utils.hdf5_data
 import schnetpack.md.utils.md_units
-from schnetpack import Structure
->>>>>>> 51abd309
+
 from ase import units
 
 
